--- conflicted
+++ resolved
@@ -15,9 +15,6 @@
           dst_key: ${{ secrets.SSH_PRIVATE_KEY }}
           dst_token:  ${{ secrets.GITEE_PRIVATE_KEY }}
           static_list: "TorchEI"
-<<<<<<< HEAD
-=======
           account_type: org
->>>>>>> 5f04aad7
           force_update: true
           debug: true